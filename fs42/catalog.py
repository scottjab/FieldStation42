--- conflicted
+++ resolved
@@ -128,12 +128,8 @@
         #add commercial and bumps to the tags
         if "commercial_dir" in self.config:
             self.tags.append(self.config["commercial_dir"])
-<<<<<<< HEAD
         # setup the general bump dir
         if "bump_dir" in self.config and self.config["bump_dir"]:
-=======
-        if "bump_dir" in self.config:
->>>>>>> 39f34119
             self.tags.append(self.config["bump_dir"])
         
         total_count = 0
